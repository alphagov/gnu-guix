;;; GNU Guix --- Functional package management for GNU
;;; Copyright © 2012, 2013 Ludovic Courtès <ludo@gnu.org>
;;;
;;; This file is part of GNU Guix.
;;;
;;; GNU Guix is free software; you can redistribute it and/or modify it
;;; under the terms of the GNU General Public License as published by
;;; the Free Software Foundation; either version 3 of the License, or (at
;;; your option) any later version.
;;;
;;; GNU Guix is distributed in the hope that it will be useful, but
;;; WITHOUT ANY WARRANTY; without even the implied warranty of
;;; MERCHANTABILITY or FITNESS FOR A PARTICULAR PURPOSE.  See the
;;; GNU General Public License for more details.
;;;
;;; You should have received a copy of the GNU General Public License
;;; along with GNU Guix.  If not, see <http://www.gnu.org/licenses/>.


(define-module (test-store)
  #:use-module (guix store)
  #:use-module (guix utils)
  #:use-module (guix base32)
  #:use-module (guix packages)
  #:use-module (guix derivations)
  #:use-module (guix nar)
  #:use-module (gnu packages)
  #:use-module (gnu packages bootstrap)
  #:use-module (ice-9 match)
  #:use-module (rnrs io ports)
  #:use-module (web uri)
  #:use-module (srfi srfi-1)
  #:use-module (srfi srfi-11)
  #:use-module (srfi srfi-64))

;; Test the (guix store) module.

(define %store
  (false-if-exception (open-connection)))

(when %store
  ;; Make sure we build everything by ourselves.
  (set-build-options %store #:use-substitutes? #f))

(define %seed
  (seed->random-state (logxor (getpid) (car (gettimeofday)))))

(define (random-text)
  (number->string (random (expt 2 256) %seed) 16))


(test-begin "store")

(test-equal "store-path-hash-part"
  "283gqy39v3g9dxjy26rynl0zls82fmcg"
  (store-path-hash-part
   (string-append (%store-prefix)
                  "/283gqy39v3g9dxjy26rynl0zls82fmcg-guile-2.0.7")))

(test-equal "store-path-hash-part #f"
  #f
  (store-path-hash-part
   (string-append (%store-prefix)
                  "/foo/bar/283gqy39v3g9dxjy26rynl0zls82fmcg-guile-2.0.7")))

(test-skip (if %store 0 10))

(test-assert "dead-paths"
  (let ((p (add-text-to-store %store "random-text"
                              (random-text) '())))
    (member p (dead-paths %store))))

;; FIXME: Find a test for `live-paths'.
;;
;; (test-assert "temporary root is in live-paths"
;;   (let* ((p1 (add-text-to-store %store "random-text"
;;                                 (random-text) '()))
;;          (b  (add-text-to-store %store "link-builder"
;;                                 (format #f "echo ~a > $out" p1)
;;                                 '()))
;;          (d1 (derivation %store "link" (%current-system)
;;                          "/bin/sh" `("-e" ,b) '()
;;                          `((,b) (,p1))))
;;          (p2 (derivation-path->output-path d1)))
;;     (and (add-temp-root %store p2)
;;          (build-derivations %store (list d1))
;;          (valid-path? %store p1)
;;          (member (pk p2) (live-paths %store)))))

(test-assert "dead path can be explicitly collected"
  (let ((p (add-text-to-store %store "random-text"
                              (random-text) '())))
    (let-values (((paths freed) (delete-paths %store (list p))))
      (and (equal? paths (list p))
           (> freed 0)
           (not (file-exists? p))))))

(test-assert "references"
  (let* ((t1 (add-text-to-store %store "random1"
                                (random-text) '()))
         (t2 (add-text-to-store %store "random2"
                                (random-text) (list t1))))
    (and (equal? (list t1) (references %store t2))
         (equal? (list t2) (referrers %store t1))
         (null? (references %store t1))
         (null? (referrers %store t2)))))

(test-assert "derivers"
  (let* ((b (add-text-to-store %store "build" "echo $foo > $out" '()))
         (s (add-to-store %store "bash" #t "sha256"
                          (search-bootstrap-binary "bash"
                                                   (%current-system))))
         (d (derivation %store "the-thing" (%current-system)
                        s `("-e" ,b) `(("foo" . ,(random-text)))
                        `((,b) (,s))))
         (o (derivation-path->output-path d)))
    (and (build-derivations %store (list d))
         (equal? (query-derivation-outputs %store d)
                 (list o))
         (equal? (valid-derivers %store o)
                 (list d)))))

(test-assert "no substitutes"
  (let* ((s  (open-connection))
         (d1 (package-derivation s %bootstrap-guile (%current-system)))
         (d2 (package-derivation s %bootstrap-glibc (%current-system)))
         (o  (map derivation-path->output-path (list d1 d2))))
    (set-build-options s #:use-substitutes? #f)
    (and (not (has-substitutes? s d1))
         (not (has-substitutes? s d2))
         (null? (substitutable-paths s o))
         (null? (substitutable-path-info s o)))))

(test-skip (if (getenv "GUIX_BINARY_SUBSTITUTE_URL") 0 1))

(test-assert "substitute query"
  (let* ((s   (open-connection))
         (d   (package-derivation s %bootstrap-guile (%current-system)))
         (o   (derivation-path->output-path d))
         (dir (and=> (getenv "GUIX_BINARY_SUBSTITUTE_URL")
                     (compose uri-path string->uri))))
    ;; Create fake substituter data, to be read by `substitute-binary'.
    (call-with-output-file (string-append dir "/nix-cache-info")
      (lambda (p)
        (format p "StoreDir: ~a\nWantMassQuery: 0\n"
                (%store-prefix))))
    (call-with-output-file (string-append dir "/" (store-path-hash-part o)
                                          ".narinfo")
      (lambda (p)
        (format p "StorePath: ~a
URL: ~a
Compression: none
NarSize: 1234
References: 
System: ~a
Deriver: ~a~%"
                o                                   ; StorePath
                (string-append dir "/example.nar")  ; URL
                (%current-system)                   ; System
                (basename d))))                     ; Deriver

<<<<<<< HEAD
=======
    ;; Remove entry from the local cache.
    (false-if-exception
     (delete-file (string-append (getenv "XDG_CACHE_HOME")
                                 "/guix/substitute-binary/"
                                 (store-path-hash-part o))))

>>>>>>> 2b6bdf7e
    ;; Make sure `substitute-binary' correctly communicates the above data.
    (set-build-options s #:use-substitutes? #t)
    (and (has-substitutes? s o)
         (equal? (list o) (substitutable-paths s (list o)))
         (match (pk 'spi (substitutable-path-info s (list o)))
           (((? substitutable? s))
            (and (equal? (substitutable-deriver s) d)
                 (null? (substitutable-references s))
                 (equal? (substitutable-nar-size s) 1234)))))))

(test-assert "substitute"
  (let* ((s   (open-connection))
         (c   (random-text))                      ; contents of the output
         (d   (build-expression->derivation
               s "substitute-me" (%current-system)
               `(call-with-output-file %output
                  (lambda (p)
                    (exit 1)                      ; would actually fail
                    (display ,c p)))
               '()
               #:guile-for-build
               (package-derivation s %bootstrap-guile (%current-system))))
         (o   (derivation-path->output-path d))
         (dir (and=> (getenv "GUIX_BINARY_SUBSTITUTE_URL")
                     (compose uri-path string->uri))))
    ;; Create fake substituter data, to be read by `substitute-binary'.
    (call-with-output-file (string-append dir "/nix-cache-info")
      (lambda (p)
        (format p "StoreDir: ~a\nWantMassQuery: 0\n"
                (%store-prefix))))
    (call-with-output-file (string-append dir "/example.out")
      (lambda (p)
        (display c p)))
    (call-with-output-file (string-append dir "/example.nar")
      (lambda (p)
        (write-file (string-append dir "/example.out") p)))
    (call-with-output-file (string-append dir "/" (store-path-hash-part o)
                                          ".narinfo")
      (lambda (p)
        (format p "StorePath: ~a
URL: ~a
Compression: none
NarSize: 1234
NarHash: sha256:~a
References: 
System: ~a
Deriver: ~a~%"
                o                                   ; StorePath
                "example.nar"                       ; relative URL
                (call-with-input-file (string-append dir "/example.nar")
                  (compose bytevector->nix-base32-string sha256
                           get-bytevector-all))
                (%current-system)                   ; System
                (basename d))))                     ; Deriver

    ;; Make sure we use `substitute-binary'.
    (set-build-options s #:use-substitutes? #t)
    (and (has-substitutes? s o)
         (build-derivations s (list d))
         (equal? c (call-with-input-file o get-string-all)))))

(test-end "store")


(exit (= (test-runner-fail-count (test-runner-current)) 0))<|MERGE_RESOLUTION|>--- conflicted
+++ resolved
@@ -160,15 +160,12 @@
                 (%current-system)                   ; System
                 (basename d))))                     ; Deriver
 
-<<<<<<< HEAD
-=======
     ;; Remove entry from the local cache.
     (false-if-exception
      (delete-file (string-append (getenv "XDG_CACHE_HOME")
                                  "/guix/substitute-binary/"
                                  (store-path-hash-part o))))
 
->>>>>>> 2b6bdf7e
     ;; Make sure `substitute-binary' correctly communicates the above data.
     (set-build-options s #:use-substitutes? #t)
     (and (has-substitutes? s o)
