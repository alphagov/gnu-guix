;;; GNU Guix --- Functional package management for GNU
;;; Copyright © 2010, 2011, 2012, 2013 Ludovic Courtès <ludo@gnu.org>
;;; Copyright © 2012, 2013 Nikita Karetnikov <nikita@karetnikov.org>
;;;
;;; This file is part of GNU Guix.
;;;
;;; GNU Guix is free software; you can redistribute it and/or modify it
;;; under the terms of the GNU General Public License as published by
;;; the Free Software Foundation; either version 3 of the License, or (at
;;; your option) any later version.
;;;
;;; GNU Guix is distributed in the hope that it will be useful, but
;;; WITHOUT ANY WARRANTY; without even the implied warranty of
;;; MERCHANTABILITY or FITNESS FOR A PARTICULAR PURPOSE.  See the
;;; GNU General Public License for more details.
;;;
;;; You should have received a copy of the GNU General Public License
;;; along with GNU Guix.  If not, see <http://www.gnu.org/licenses/>.

(define-module (guix gnu-maintenance)
  #:use-module (web uri)
  #:use-module (web client)
  #:use-module (web response)
  #:use-module (ice-9 regex)
  #:use-module (ice-9 rdelim)
  #:use-module (ice-9 match)
  #:use-module (srfi srfi-1)
  #:use-module (srfi srfi-11)
  #:use-module (srfi srfi-26)
  #:use-module (system foreign)
  #:use-module (guix web)
  #:use-module (guix ftp-client)
  #:use-module (guix ui)
  #:use-module (guix utils)
  #:use-module (guix packages)
  #:use-module ((guix download) #:select (download-to-store))
  #:use-module (guix gnupg)
  #:use-module (rnrs io ports)
  #:use-module (guix base32)
  #:use-module ((guix build utils)
                #:select (substitute))
  #:export (gnu-package-name
            gnu-package-mundane-name
            gnu-package-copyright-holder
            gnu-package-savannah
            gnu-package-fsd
            gnu-package-language
            gnu-package-logo
            gnu-package-doc-category
            gnu-package-doc-summary
            gnu-package-doc-urls
            gnu-package-download-url

            official-gnu-packages
            find-packages
            gnu-package?

            releases
            latest-release
            gnu-package-name->name+version
            package-update-path
            package-update
            update-package-source))

;;; Commentary:
;;;
;;; Code for dealing with the maintenance of GNU packages, such as
;;; auto-updates.
;;;
;;; Code:


;;;
;;; List of GNU packages.
;;;

<<<<<<< HEAD
(define (http-fetch uri)
  "Return an input port containing the textual data at URI, a string."
  (let*-values (((resp data)
                 (let ((uri (string->uri uri)))
                   ;; Try hard to use the API du jour to get an input port.
                   (if (version>? "2.0.7" (version))
                       (if (defined? 'http-get*)
                           (http-get* uri)
                           (http-get uri))       ; old Guile, returns a string
                       (http-get uri #:streaming? #t)))) ; 2.0.8 or later
               ((code)
                (response-code resp)))
    (case code
      ((200)
       (cond ((not data)
              (begin
                ;; XXX: Guile 2.0.5 and earlier did not support chunked transfer
                ;; encoding, which is required when fetching %PACKAGE-LIST-URL
                ;; (see <http://lists.gnu.org/archive/html/guile-devel/2011-09/msg00089.html>).
                ;; Since users may still be using these versions, warn them and
                ;; bail out.
                (format (current-error-port)
                        "warning: using Guile ~a, ~a ~s encoding~%"
                        (version)
                        "which does not support HTTP"
                        (response-transfer-encoding resp))
                (error "download failed; use a newer Guile"
                       uri resp)))
             ((string? data)                 ; old `http-get' returns a string
              (open-input-string data))
             (else                           ; input port
              data)))
      (else
       (error "download failed" uri code
              (response-reason-phrase resp))))))

=======
>>>>>>> 2b6bdf7e
(define %package-list-url
  (string->uri
   (string-append "http://cvs.savannah.gnu.org/"
                  "viewvc/*checkout*/gnumaint/"
                  "gnupackages.txt?root=womb")))

(define-record-type* <gnu-package-descriptor>
  gnu-package-descriptor
  make-gnu-package-descriptor

  gnu-package-descriptor?

  (name             gnu-package-name)
  (mundane-name     gnu-package-mundane-name)
  (copyright-holder gnu-package-copyright-holder)
  (savannah         gnu-package-savannah)
  (fsd              gnu-package-fsd)
  (language         gnu-package-language)
  (logo             gnu-package-logo)
  (doc-category     gnu-package-doc-category)
  (doc-summary      gnu-package-doc-summary)
  (doc-urls         gnu-package-doc-urls)
  (download-url     gnu-package-download-url))

(define (official-gnu-packages)
  "Return a list of records, which are GNU packages."
  (define (group-package-fields port state)
    ;; Return a list of alists.  Each alist contains fields of a GNU
    ;; package.
    (let ((line        (read-line port))
          (field-rx    (make-regexp "^([[:graph:]]+): (.*)$"))
          (doc-urls-rx (make-regexp "^doc-url: (.*)$"))
          (end-rx      (make-regexp "^# End. .+Do not remove this line.+")))

      (define (match-field str)
        ;; Packages are separated by empty strings.  If STR is an
        ;; empty string, create a new list to store fields of a
        ;; different package.  Otherwise, match and create a key-value
        ;; pair.
        (match str
          (""
           (group-package-fields port (cons '() state)))
          (str
           (cond ((regexp-exec doc-urls-rx str)
                  =>
                  (lambda (match)
                    (if (equal? (assoc-ref (first state) "doc-urls") #f)
                        (group-package-fields
                         port (cons (cons (cons "doc-urls"
                                                (list
                                                 (match:substring match 1)))
                                          (first state))
                                    (drop state 1)))
                        (group-package-fields
                         port (cons (cons (cons "doc-urls"
                                                (cons (match:substring match 1)
                                                      (assoc-ref (first state)
                                                                 "doc-urls")))
                                          (assoc-remove! (first state)
                                                         "doc-urls"))
                                    (drop state 1))))))
                 ((regexp-exec field-rx str)
                  =>
                  (lambda (match)
                    (group-package-fields
                     port (cons (cons (cons (match:substring match 1)
                                            (match:substring match 2))
                                      (first state))
                                (drop state 1)))))
                 (else (group-package-fields port state))))))

      (if (or (eof-object? line)
              (regexp-exec end-rx line)) ; don't include dummy fields
          (remove null-list? state)
          (match-field line))))

  (define (alist->record alist make keys)
    ;; Apply MAKE, which should be a syntactic constructor, to the
    ;; values associated with KEYS in ALIST.
    (let ((args (map (cut assoc-ref alist <>) keys)))
      (apply make args)))

  (reverse
   (map (lambda (alist)
          (alist->record alist
                         make-gnu-package-descriptor
                         (list "package" "mundane-name" "copyright-holder"
                               "savannah" "fsd" "language" "logo"
                               "doc-category" "doc-summary" "doc-urls"
                               "download-url")))
        (group-package-fields (http-fetch %package-list-url #:text? #t)
                              '(())))))

(define (find-packages regexp)
  "Find GNU packages which satisfy REGEXP."
  (let ((name-rx (make-regexp regexp)))
    (filter (lambda (package)
              (false-if-exception
               (regexp-exec name-rx (gnu-package-name package))))
            (official-gnu-packages))))

(define gnu-package?
  (memoize
   (let ((official-gnu-packages (memoize official-gnu-packages)))
     (lambda (package)
       "Return true if PACKAGE is a GNU package.  This procedure may access the
network to check in GNU's database."
       ;; TODO: Find a way to determine that a package is non-GNU without going
       ;; through the network.
       (let ((url  (and=> (package-source package) origin-uri))
             (name (package-name package)))
         (or (and (string? url) (string-prefix? "mirror://gnu" url))
             (and (member name (map gnu-package-name (official-gnu-packages)))
                  #t)))))))


;;;
;;; Latest release.
;;;

(define (ftp-server/directory project)
  "Return the FTP server and directory where PROJECT's tarball are
stored."
  (define quirks
    '(("commoncpp2"   "ftp.gnu.org"   "/gnu/commoncpp")
      ("ucommon"      "ftp.gnu.org"   "/gnu/commoncpp")
      ("libzrtpcpp"   "ftp.gnu.org"   "/gnu/ccrtp")
      ("libosip2"     "ftp.gnu.org"   "/gnu/osip")
      ("libgcrypt"    "ftp.gnupg.org" "/gcrypt/libgcrypt")
      ("libgpg-error" "ftp.gnupg.org" "/gcrypt/libgpg-error")
      ("libassuan"    "ftp.gnupg.org" "/gcrypt/libassuan")
      ("gnupg"        "ftp.gnupg.org" "/gcrypt/gnupg")
      ("freefont-ttf" "ftp.gnu.org"   "/gnu/freefont")
      ("gnu-ghostscript" "ftp.gnu.org"  "/gnu/ghostscript")
      ("mit-scheme"   "ftp.gnu.org" "/gnu/mit-scheme/stable.pkg")
      ("icecat"       "ftp.gnu.org" "/gnu/gnuzilla")
      ("source-highlight" "ftp.gnu.org" "/gnu/src-highlite")
      ("glib"         "ftp.gnome.org" "/pub/gnome/sources/glib")
      ("TeXmacs"      "ftp.texmacs.org" "/TeXmacs/targz")))

  (match (assoc project quirks)
    ((_ server directory)
     (values server directory))
    (_
     (values "ftp.gnu.org" (string-append "/gnu/" project)))))

(define (sans-extension tarball)
  "Return TARBALL without its .tar.* extension."
  (let ((end (string-contains tarball ".tar")))
    (substring tarball 0 end)))

(define %tarball-rx
  (make-regexp "^(.+)-([0-9]|[^-])*(-src)?\\.tar\\."))

(define %alpha-tarball-rx
  (make-regexp "^.*-.*[0-9](-|~)?(alpha|beta|rc|cvs|svn|git)-?[0-9\\.]*\\.tar\\."))

(define (release-file project file)
  "Return #f if FILE is not a release tarball of PROJECT, otherwise return
PACKAGE-VERSION."
  (and (not (string-suffix? ".sig" file))
       (and=> (regexp-exec %tarball-rx file)
              (lambda (match)
                ;; Filter out unrelated files, like `guile-www-1.1.1'.
                (equal? project (match:substring match 1))))
       (not (regexp-exec %alpha-tarball-rx file))
       (let ((s (sans-extension file)))
         (and (regexp-exec %package-name-rx s) s))))

(define (releases project)
  "Return the list of releases of PROJECT as a list of release name/directory
pairs.  Example: (\"mit-scheme-9.0.1\" . \"/gnu/mit-scheme/stable.pkg/9.0.1\"). "
  ;; TODO: Parse something like fencepost.gnu.org:/gd/gnuorg/packages-ftp.
  (let-values (((server directory) (ftp-server/directory project)))
    (define conn (ftp-open server))

    (let loop ((directories (list directory))
               (result      '()))
      (match directories
        (()
         (ftp-close conn)
         result)
        ((directory rest ...)
         (let* ((files   (ftp-list conn directory))
                (subdirs (filter-map (match-lambda
                                      ((name 'directory . _) name)
                                      (_ #f))
                                     files)))
           (loop (append (map (cut string-append directory "/" <>)
                              subdirs)
                         rest)
                 (append
                  ;; Filter out signatures, deltas, and files which
                  ;; are potentially not releases of PROJECT--e.g.,
                  ;; in /gnu/guile, filter out guile-oops and
                  ;; guile-www; in mit-scheme, filter out binaries.
                  (filter-map (match-lambda
                                ((file 'file . _)
                                 (and=> (release-file project file)
                                        (cut cons <> directory)))
                                (_ #f))
                              files)
                  result))))))))

(define (latest-release project)
  "Return (\"FOO-X.Y\" . \"/bar/foo\") or #f."
  (define (latest a b)
    (if (version>? a b) a b))

  (define contains-digit?
    (cut string-any char-set:digit <>))

  (let-values (((server directory) (ftp-server/directory project)))
    (define conn (ftp-open server))

    (let loop ((directory directory))
      (let* ((entries (ftp-list conn directory))
             (subdirs (filter-map (match-lambda
                                   ((dir 'directory . _) dir)
                                   (_ #f))
                                  entries)))
        (match subdirs
          (()
           ;; No sub-directories, so assume that tarballs are here.
           (let ((files (filter-map (match-lambda
                                     ((file 'file . _)
                                      (release-file project file))
                                     (_ #f))
                                    entries)))
             (and=> (reduce latest #f files)
                    (cut cons <> directory))))
          ((subdirs ...)
           ;; Assume that SUBDIRS correspond to versions, and jump into the
           ;; one with the highest version number.  Filter out sub-directories
           ;; that do not contain digits---e.g., /gnuzilla/lang.
           (let* ((subdirs (filter contains-digit? subdirs))
                  (target  (reduce latest #f subdirs)))
             (and target
                  (loop (string-append directory "/" target))))))))))

(define %package-name-rx
  ;; Regexp for a package name, e.g., "foo-X.Y".  Since TeXmacs uses
  ;; "TeXmacs-X.Y-src", the `-src' suffix is allowed.
  (make-regexp "^(.*)-(([0-9]|\\.)+)(-src)?"))

(define (gnu-package-name->name+version name+version)
  "Return the package name and version number extracted from NAME+VERSION."
  (let ((match (regexp-exec %package-name-rx name+version)))
    (if (not match)
        (values name+version #f)
        (values (match:substring match 1) (match:substring match 2)))))


;;;
;;; Auto-update.
;;;

(define (package-update-path package)
  "Return an update path for PACKAGE, or #f if no update is needed."
  (and (gnu-package? package)
       (match (latest-release (package-name package))
         ((name+version . directory)
          (let-values (((_ new-version)
                        (package-name->name+version name+version)))
            (and (version>? name+version (package-full-name package))
                 `(,new-version . ,directory))))
         (_ #f))))

(define* (download-tarball store project directory version
                           #:optional (archive-type "gz"))
  "Download PROJECT's tarball over FTP and check its OpenPGP signature.  On
success, return the tarball file name."
  (let* ((server  (ftp-server/directory project))
         (base    (string-append project "-" version ".tar." archive-type))
         (url     (string-append "ftp://" server "/" directory "/" base))
         (sig-url (string-append url ".sig"))
         (tarball (download-to-store store url))
         (sig     (download-to-store store sig-url)))
    (let ((ret (gnupg-verify* sig tarball)))
      (if ret
          tarball
          (begin
            (warning (_ "signature verification failed for `~a'~%")
                     base)
            (warning (_ "(could be because the public key is not in your keyring)~%"))
            #f)))))

(define (package-update store package)
  "Return the new version and the file name of the new version tarball for
PACKAGE, or #f and #f when PACKAGE is up-to-date."
  (match (package-update-path package)
    ((version . directory)
     (let-values (((name)
                   (package-name package))
                  ((archive-type)
                   (let ((source (package-source package)))
                     (or (and (origin? source)
                              (file-extension (origin-uri source)))
                         "gz"))))
       (let ((tarball (download-tarball store name directory version
                                        archive-type)))
         (values version tarball))))
    (_
     (values #f #f))))

(define (update-package-source package version hash)
  "Modify the source file that defines PACKAGE to refer to VERSION,
whose tarball has SHA256 HASH (a bytevector).  Return the new version string
if an update was made, and #f otherwise."
  (define (new-line line matches replacement)
    ;; Iterate over MATCHES and return the modified line based on LINE.
    ;; Replace each match with REPLACEMENT.
    (let loop ((m* matches)                       ; matches
               (o  0)                             ; offset in L
               (r  '()))                          ; result
      (match m*
        (()
         (let ((r (cons (substring line o) r)))
           (string-concatenate-reverse r)))
        ((m . rest)
         (loop rest
               (match:end m)
               (cons* replacement
                      (substring line o (match:start m))
                      r))))))

  (define (update-source file old-version version
                         old-hash hash)
    ;; Update source file FILE, replacing occurrences OLD-VERSION by VERSION
    ;; and occurrences of OLD-HASH by HASH (base32 representation thereof).

    ;; TODO: Currently this is a bit of a sledgehammer: if VERSION occurs in
    ;; different unrelated places, we may modify it more than needed, for
    ;; instance.  We should try to make changes only within the sexp that
    ;; corresponds to the definition of PACKAGE.
    (let ((old-hash (bytevector->nix-base32-string old-hash))
          (hash     (bytevector->nix-base32-string hash)))
      (substitute file
                  `((,(regexp-quote old-version)
                     . ,(cut new-line <> <> version))
                    (,(regexp-quote old-hash)
                     . ,(cut new-line <> <> hash))))
      version))

  (let ((name (package-name package))
        (loc  (package-field-location package 'version)))
    (if loc
        (let ((old-version (package-version package))
              (old-hash    (origin-sha256 (package-source package)))
              (file        (and=> (location-file loc)
                                  (cut search-path %load-path <>))))
          (if file
              (update-source file
                             old-version version
                             old-hash hash)
              (begin
                (warning (_ "~a: could not locate source file")
                         (location-file loc))
                #f)))
        (begin
          (format (current-error-port)
                  (_ "~a: ~a: no `version' field in source; skipping~%")
                  name (package-location package))))))

;;; gnu-maintenance.scm ends here<|MERGE_RESOLUTION|>--- conflicted
+++ resolved
@@ -75,45 +75,6 @@
 ;;; List of GNU packages.
 ;;;
 
-<<<<<<< HEAD
-(define (http-fetch uri)
-  "Return an input port containing the textual data at URI, a string."
-  (let*-values (((resp data)
-                 (let ((uri (string->uri uri)))
-                   ;; Try hard to use the API du jour to get an input port.
-                   (if (version>? "2.0.7" (version))
-                       (if (defined? 'http-get*)
-                           (http-get* uri)
-                           (http-get uri))       ; old Guile, returns a string
-                       (http-get uri #:streaming? #t)))) ; 2.0.8 or later
-               ((code)
-                (response-code resp)))
-    (case code
-      ((200)
-       (cond ((not data)
-              (begin
-                ;; XXX: Guile 2.0.5 and earlier did not support chunked transfer
-                ;; encoding, which is required when fetching %PACKAGE-LIST-URL
-                ;; (see <http://lists.gnu.org/archive/html/guile-devel/2011-09/msg00089.html>).
-                ;; Since users may still be using these versions, warn them and
-                ;; bail out.
-                (format (current-error-port)
-                        "warning: using Guile ~a, ~a ~s encoding~%"
-                        (version)
-                        "which does not support HTTP"
-                        (response-transfer-encoding resp))
-                (error "download failed; use a newer Guile"
-                       uri resp)))
-             ((string? data)                 ; old `http-get' returns a string
-              (open-input-string data))
-             (else                           ; input port
-              data)))
-      (else
-       (error "download failed" uri code
-              (response-reason-phrase resp))))))
-
-=======
->>>>>>> 2b6bdf7e
 (define %package-list-url
   (string->uri
    (string-append "http://cvs.savannah.gnu.org/"
